# Copyright 2023 The Alpaca Team
#
# Licensed under the Apache License, Version 2.0 (the "License");
# you may not use this file except in compliance with the License.
# You may obtain a copy of the License at
#
#     http://www.apache.org/licenses/LICENSE-2.0
#
# Unless required by applicable law or agreed to in writing, software
# distributed under the License is distributed on an "AS IS" BASIS,
# WITHOUT WARRANTIES OR CONDITIONS OF ANY KIND, either express or implied.
# See the License for the specific language governing permissions and
# limitations under the License.

import os
from typing import Callable, Dict, Optional, Tuple

import accelerate
import pandas as pd
import torch
import tqdm
import transformers
from torch import nn
from torch.distributed.fsdp.fully_sharded_data_parallel import FullStateDictConfig
from torch.distributed.fsdp.fully_sharded_data_parallel import (
    FullyShardedDataParallel as FSDP,
)
from torch.distributed.fsdp.fully_sharded_data_parallel import StateDictType
from transformers.modeling_utils import unwrap_model

from .. import (
    accelerate_patch,
    common,
    constants,
    data_preprocessor,
    logging,
    torch_ops,
    utils,
)
from ..models import reward_model as reward_model_module
from ..models import rl_models
from ..types import AnyPath, AnyPathOrNone, LRScheduler, Tensor
from . import rl_trainer

logger = logging.get_logger(__name__)


class PPOTrainer(rl_trainer.RLTrainer):
    def __init__(
        self,
        args,
        train_dataset: data_preprocessor.QueryDataset,
        eval_dataset: data_preprocessor.QueryDataset,
        data_collator: Callable,
        policy: rl_models.ActorCritic,
        ref_policy: rl_models.Policy,
        reward_model: nn.Module,
        tokenizer: transformers.PreTrainedTokenizer,
        accelerator: accelerate_patch.MyAccelerator,
        multi_head: bool = False,
        optimizer: Optional[torch.optim.Optimizer] = None,
        lr_scheduler: Optional[LRScheduler] = None,
    ):
        super(PPOTrainer, self).__init__(
            args=args,
            train_dataset=train_dataset,
            eval_dataset=eval_dataset,
            data_collator=data_collator,
            policy=policy,
            ref_policy=ref_policy,
            reward_model=reward_model,
            tokenizer=tokenizer,
            accelerator=accelerator,
            optimizer=optimizer,
            lr_scheduler=lr_scheduler,
        )
        self.multi_head = multi_head

    def _shape_reward(
        self, rewards: Tensor, responses: Tensor, logprobs: Tensor, ref_logprobs: Tensor
    ) -> Dict[str, Tensor]:
        # For some reason, line below doesn't work.
        # kl = (logits.softmax(dim=-1) * (logits.log_softmax(dim=-1) - ref_logits.log_softmax(dim=-1))).sum(dim=-1)
        kl = torch.clamp(logprobs - ref_logprobs, min=0.0)
        non_score_rewards = -self.kl_ctl.value * kl
        shaped_rewards = non_score_rewards.clone()
        # This introduces a small index off by one bug if pad_token_id == eos_token_id.
        terminal_positions = (responses != self.tokenizer.pad_token_id).sum(dim=1) - 1
        shaped_rewards[list(range(rewards.size(0))), terminal_positions] += rewards
        return dict(
            shaped_rewards=shaped_rewards, non_score_rewards=non_score_rewards, kl=kl
        )

    def _estimate_advantage(self, rewards: Tensor, values: Tensor) -> Dict[str, Tensor]:
        """Generalized advantage estimation.

        Reference:
            https://arxiv.org/abs/1506.02438
        """
        if self.args.whiten_rewards:
            rewards = torch_ops.whiten(rewards, shift_mean=False)
        lastgaelam = 0
        advantages_reversed = []
        gen_length = self.args.response_len
        for t in reversed(range(gen_length)):
            nextvalues = values[:, t + 1] if t < gen_length - 1 else 0.0
            delta = rewards[:, t] + self.args.gamma * nextvalues - values[:, t]
            lastgaelam = delta + self.args.gamma * self.args.lam * lastgaelam
            advantages_reversed.append(lastgaelam)
        advantages = torch.stack(advantages_reversed[::-1], dim=1)
        returns = advantages + values
        advantages = torch_ops.whiten(advantages, shift_mean=True)
        return dict(returns=returns, advantages=advantages)

    @torch.inference_mode()
    def rollout(self, queries_data) -> Dict[str, Tensor]:
        """Rollout trajectories with policy.

        Args:
            queries_data: Sequence of batches or DataLoader.
                Each batch is a dict with keys 'queries' and 'query_attn_masks'.

        Returns:
            Dictionary with keys
                'queries', 'query_attn_masks', 'responses',
                'logprobs', 'ref_logprobs', 'values',
                'rewards', 'non_score_rewards', 'shaped_rewards'.
        """
        # Give up dropout throughout.
        self.policy.eval()
        self._make_fsdp_happy()
        # `keep_fp32_wrapper` retains the autocast wrapper of model.forward created by accelerate:
        #  recall one sets mixed precision options with accelerator.
        # The precise value of this arg doesn't matter here, since we use the unwrapped model only for respond.
        # Generally, try to use the wrapped model as much as you can, since it's got the autocast/cast-back wrappers.
        unwrapped_policy = self.accelerator.unwrap_model(
            self.policy, keep_fp32_wrapper=True
        )

        self.ref_policy.eval()
        self.reward_model.eval()

        rollouts = []
        for batch_idx, batch in tqdm.tqdm(
            enumerate(queries_data),
            disable=not self.accelerator.is_main_process,
            desc="rollout",
        ):
            # Sample rollouts.
            queries, query_attn_masks = common.unpack_dict(
                common.prepare_inputs(batch, device=self.accelerator.device),
                keys=("queries", "query_attn_masks"),
            )
            respond_outputs = unwrapped_policy.respond(
                queries, query_attn_masks, temperature=self.args.temperature
            )
            (responses,) = common.unpack_dict(respond_outputs, ("responses",))

            # Evaluate logprobs of the samples.
            rollouts_batch = {
                "queries": queries,
                "query_attn_masks": query_attn_masks,
                "responses": responses,
            }
            policy_outputs = self.policy(
                **rollouts_batch, temperature=self.args.temperature
            )
            ref_policy_outputs = self.ref_policy(
                **rollouts_batch, temperature=self.args.temperature
            )
            policy_outputs = common.unpack_dict(
                policy_outputs,
                keys=("logprobs", "values", "entropies"),
                return_type=dict,
            )
            ref_policy_outputs = common.unpack_dict(
                ref_policy_outputs, keys=("logprobs", "entropies"), return_type=dict
            )
            rollouts_batch.update(policy_outputs)
            rollouts_batch.update(
                {f"ref_{key}": value for key, value in ref_policy_outputs.items()}
            )

            # Evaluate reward of the samples.
            text_queries, text_responses = tuple(
                self.tokenizer.batch_decode(
                    tensor, skip_special_tokens=True, clean_up_tokenization_spaces=True
                )
                for tensor in (queries, responses)
            )
            del queries, responses  # Prevent mistakes.

            # We retokenizer, since policy and reward model might not have the same tokenizer.
            # TODO(lxuechen): Avoid retokenization when policy and reward tokenizer are the same.
            text_sequences = [
                q + r for q, r in utils.zip_(text_queries, text_responses)
            ]
            # TODO(lxuechen): This response retokenization has issues with OPT, since the tokenizer always prepend
            #  <bos_token>. But the issue is local to post_reward, which isn't an issue if we don't penalize.
            sequences, responses = tuple(
                self.tokenizer(text, return_tensors="pt", padding=True, truncation=True)
                for text in (text_sequences, text_responses)
            )
            sequences, responses = common.prepare_inputs(
                (sequences, responses), device=self.accelerator.device
            )

            reward_outputs = self.reward_model(**sequences)
            reward_outputs = self.post_reward(reward_outputs, responses.input_ids)
            rollouts_batch.update(reward_outputs)

            # Shape reward with KL penalty.
            shape_reward_outputs = self._shape_reward(
                rewards=rollouts_batch["rewards"],
                responses=rollouts_batch["responses"],
                logprobs=rollouts_batch["logprobs"],
                ref_logprobs=rollouts_batch["ref_logprobs"],
            )
            rollouts_batch.update(shape_reward_outputs)

            rollouts_batch_cpu = {
                key: value.cpu() for key, value in rollouts_batch.items()
            }
            rollouts.append(rollouts_batch_cpu)

        # Items in dict need to be of same shape.
        rollouts = common.merge_dict(rollouts, merge_fn=torch.cat)
        # Estimating advantages outside the loop gives more samples for reward normalization.
        advantages = self._estimate_advantage(
            rewards=rollouts["shaped_rewards"].to(self.accelerator.device),
            values=rollouts["values"].to(self.accelerator.device),
        )
        advantages = {key: value.cpu() for key, value in advantages.items()}
        return {**rollouts, **advantages}

    def post_reward(
        self, reward_outputs: Dict[str, Tensor], responses: Tensor
    ) -> Dict[str, Tensor]:
        """Assign bad reward values to sequences which didn't stop properly."""
        if self.args.truncate_token_ids is None:
            return reward_outputs

        def get_validity_mask(sequences: Tensor, end_token_id: int) -> Tensor:
            """Mark a batch element as False if the sequence doesn't end with `end_token_id` after `truncate_after`."""
            assert sequences.dim() == 2
            validity_mask = []
            for sequence in sequences:
                (nonzeros,) = (sequence == end_token_id).nonzero(as_tuple=True)
                if len(nonzeros) == 0:
                    validity_mask.append(False)
                else:
                    validity_mask.append(
                        self.args.truncate_after is None
                        or
                        # Last occurrence of `end_token_id` is after `truncate_after`.
                        nonzeros[-1] > self.args.truncate_after
                    )
            return torch.tensor(validity_mask, device=sequences.device)

        validity_masks = [
            get_validity_mask(responses, end_token_id)
            for end_token_id in self.args.truncate_token_ids
        ]
        validity_mask = torch.stack(validity_masks).any(
            dim=0
        )  # Sequence is valid if it ends with any end token.
        rewards = reward_outputs["rewards"]
        rewards[~validity_mask] = self.args.penalty_reward_value
        return reward_outputs

    def compute_loss(self, rollouts: Dict[str, Tensor]) -> Tuple[Tensor, Dict]:
        (
            values,
            old_logprob,
            returns,
            advantages,
            queries,
            query_attn_masks,
            responses,
        ) = common.prepare_inputs(
            common.unpack_dict(
                rollouts,
                keys=(
                    "values",
                    "logprobs",
                    "returns",
                    "advantages",
                    "queries",
                    "query_attn_masks",
                    "responses",
                ),
            ),
            device=self.accelerator.device,
        )
        outputs = self.policy(
            queries, query_attn_masks, responses, temperature=self.args.temperature
        )

        vpred = outputs["values"]
        vpredclipped = torch.clamp(
            vpred,
            min=values - self.args.cliprange_value,
            max=values + self.args.cliprange_value,
        )
        vf_losses1 = (vpred - returns) ** 2.0
        vf_losses2 = (vpredclipped - returns) ** 2.0
        vf_loss = 0.5 * torch.maximum(vf_losses1, vf_losses2).mean()
        vf_clipfrac = (vf_losses2 > vf_losses1).to(torch.get_default_dtype()).mean()

        logprob = outputs["logprobs"]
        ratio = torch.exp(logprob - old_logprob)
        # When current policy is close to the old policy, the KL component of this advantage is approximately correct.
        pg_losses = -advantages * ratio
        pg_losses2 = -advantages * torch.clamp(
            ratio, min=1.0 - self.args.cliprange, max=1.0 + self.args.cliprange
        )
        pg_loss = torch.maximum(pg_losses, pg_losses2).mean()
        pg_clipfrac = (
            (pg_losses2 > pg_losses).to(torch.get_default_dtype()).mean()
        )  # noqa

        loss = pg_loss + self.args.vf_coef * vf_loss

        entropy = outputs["entropies"].mean()
        approxkl = 0.5 * ((logprob - old_logprob) ** 2.0).mean()

        return_mean, return_var = returns.mean(), returns.var(unbiased=False)
        value_mean, value_var = values.mean(), values.var(unbiased=False)

        stats = dict(
            loss=dict(policy=pg_loss, value=vf_loss, total=loss),
            policy=dict(entropy=entropy, approxkl=approxkl, clipfrac=pg_clipfrac),
            returns=dict(mean=return_mean, var=return_var),
            val=dict(
                vpred=vpred.mean(),
                error=((vpred - returns) ** 2).mean(),
                clipfrac=vf_clipfrac,
                mean=value_mean,
                var=value_var,
            ),
        )
        return loss, common.flatten_dict(
            stats, sep="/", postprocess_fn=lambda x: x.detach()
        )

    def record_step_stats(self, train_stats, rollouts, step_idx, **kwargs):
        kl = rollouts["kl"]
        kl_sum_seq, kl_avg_seq = kl.sum(dim=1).mean(dim=0), kl.mean()
        shaped_rewards = rollouts["shaped_rewards"].sum(dim=1).mean(dim=0)
        non_score_rewards = rollouts["non_score_rewards"].sum(dim=1).mean(dim=0)
        rewards = rollouts["rewards"].mean(dim=0)
        stats = {
            f"objective/kl_coef": kwargs["kl_coef"],
            f"objective/kl_sum_seq": kl_sum_seq,
            f"objective/kl_avg_seq": kl_avg_seq,
            f"objective/shaped_rewards": shaped_rewards,
            f"objective/non_score_rewards": non_score_rewards,
            f"objective/rewards": rewards,  # Original model reward.
            f"objective/lr": self.optimizer.param_groups[0]["lr"],
            f"objective/entropies": rollouts["entropies"].mean(),
            f"objective/ref_entropies": rollouts["ref_entropies"].mean(),
        }
        for k, v in train_stats.items():
            stats[f"ppo/{k}"] = v.mean(dim=0)
        stats = {
            key: value.item() if torch.is_tensor(value) else value
            for key, value in stats.items()
        }
        if self.accelerator.is_main_process:
            self.accelerator.log(stats, step=step_idx)
            if self.args.output_dir is not None:
                # Store rollout data to disk to debug.
                rollouts_to_disk = {
                    key: self.tokenizer.batch_decode(
                        tensor,
                        skip_special_tokens=False,
                        clean_up_tokenization_spaces=False,
                    )
                    for key, tensor in common.unpack_dict(
                        rollouts, keys=("queries", "responses"), return_type=dict
                    ).items()
                }
                rollouts_to_disk = pd.DataFrame(rollouts_to_disk).to_dict(
                    orient="records"
                )
                utils.jdump(
                    rollouts_to_disk,
                    utils.join(
                        self.args.output_dir, "rollouts", f"step_{step_idx}.json"
                    ),
                )
        return stats

    @torch.inference_mode()
    def save_model(
        self,
        output_dir: Optional[str] = None,
        give_rw_access=True,
        check_corrupted=True,
    ):
        # We don't use accelerator here because, we want to be frugal and only store the policy.
        # Moreover, we want easy loadability -- calling .from_pretrained on the folder. Full dump wouldn't allow this.

        # Logic:
        #   1. Retrieve the complete state dict of the wrapped model.
        #       (retrieving state dict of submodule can lead to loss of keys)
        #   2. Remove keys that are part of the value network.
        #   3. Rename keys that are part of the policy network, so that they match the naming standard.
        output_dir = self.args.output_dir if output_dir is None else output_dir
        utils.makedirs(output_dir)

        model, tokenizer = self.policy, self.tokenizer
        with FSDP.state_dict_type(
            model,
            StateDictType.FULL_STATE_DICT,
            FullStateDictConfig(offload_to_cpu=True, rank0_only=True),
        ):
            logger.warning("Gathering full state_dict...")
            state_dict = model.state_dict()
            logger.warning("Finished gathering full state_dict...")

        if self.accelerator.is_main_process:
            # Retain and remap policy keys.
            new_state_dict = dict()
            prefix = "policy.base_model."
            for key, value in state_dict.items():
                if key.startswith(prefix):
                    new_state_dict[key[len(prefix) :]] = value
            state_dict = new_state_dict

            if check_corrupted:  # Let the checks run on GPU.
                is_corrupted = any(
                    value.isnan().any().item() for value in state_dict.values()
                )
                logger.warning(
                    f"Is there nans in the state_dict to be dumped? {is_corrupted}"
                )

            cpu_state_dict = {key: value.cpu() for key, value in state_dict.items()}
            del state_dict

            unwrapped = unwrap_model(model).policy.base_model
            assert isinstance(
                unwrapped, (transformers.OPTForCausalLM, transformers.LlamaForCausalLM)
            ), f"Expected to save a generative policy, but found model to be of type: {type(unwrapped)}."
            if hasattr(unwrapped, "_keys_to_ignore_on_save"):
                logger.warning(
                    f"keys to ignore on save: {unwrapped._keys_to_ignore_on_save}"
                )
            logger.warning(f"Saving model checkpoint to {output_dir}")
            logger.warning(
                f"Saving {len(cpu_state_dict)} keys:\n{utils.jdumps(cpu_state_dict.keys())}"
            )
            unwrapped.save_pretrained(output_dir, state_dict=cpu_state_dict)

            tokenizer.save_pretrained(output_dir)

            # Good practice: save your training arguments together with the trained model
            torch.save(
                self.args, os.path.join(output_dir, constants.TRAINING_ARGS_NAME)
            )

            if give_rw_access:
                try:
                    os.system(f"chmod -R a+xwr {output_dir}")
                except Exception as e:
                    logger.fatal(
                        f"Failed to give read-write access to {output_dir}: {e}"
                    )


def _make_left_padded_tokenizer(
    model_name_or_path: AnyPath,
    cache_dir: AnyPathOrNone = constants.DEFAULT_CACHE_DIR,
    **kwargs,
) -> transformers.PreTrainedTokenizer:
    tokenizer = transformers.AutoTokenizer.from_pretrained(
         "facebook/opt-1.3b",
        cache_dir=cache_dir,
        padding_side="left",
        **kwargs,
    )
    if tokenizer.pad_token is None:
        tokenizer.add_special_tokens(dict(pad_token=constants.DEFAULT_PAD_TOKEN))
    return tokenizer


def make_tokenizer(args):
    # policy_tokenizer left pads, since the policy requires batch decoding.
    policy_tokenizer = _make_left_padded_tokenizer(
        args.policy_model_name_or_path,
        cache_dir=args.cache_dir,
        use_fast=args.use_fast_tokenizer,
    )
    # reward_tokenizer left pads, since we need the embedding of the right most non-pad token.
    reward_tokenizer = _make_left_padded_tokenizer(
        args.reward_model_name_or_path,
        cache_dir=args.cache_dir,
        use_fast=args.use_fast_tokenizer,
    )
    if policy_tokenizer.get_vocab() != reward_tokenizer.get_vocab():
        raise ValueError(
            "AlpacaFarm does not support different tokenizer for policy and reward models."
        )
    return policy_tokenizer


def make_models(
    tokenizer: transformers.PreTrainedTokenizer,
    args,
    accelerator: accelerate.Accelerator,
    multi_head: bool = False,
) -> dict:
    def make_generative_policy():
        base_model = common.make_generative_lm(
            model_name_or_path="facebook/opt-1.3b",
            flash_attn=args.flash_attn,
            mixed_precision=accelerator.mixed_precision,
            cache_dir=args.cache_dir,
            low_cpu_mem_usage=True,
            device_map={"": accelerator.device},
        )
        utils.stable_resize_token_embeddings(base_model, len(tokenizer))
        return base_model

    def make_reward_model():
        return reward_model_module.RewardModel.from_pretrained(
            args.reward_model_name_or_path,
            flash_attn=args.flash_attn,
            mixed_precision=accelerator.mixed_precision,
            cache_dir=args.cache_dir,
            low_cpu_mem_usage=True,
            device_map={"": accelerator.device},
        )

    def make_ensemble_reward_model():
        # Assuming args.reward_model_name_or_paths is a list of paths
<<<<<<< HEAD
        # models = [reward_model_module.RewardModel.from_pretrained(
        #             path,
        #             flash_attn=args.flash_attn,
        #             mixed_precision=accelerator.mixed_precision,
        #             cache_dir=args.cache_dir,
        #             low_cpu_mem_usage=True,
        #             device_map={"": accelerator.device},
        #         ) for path in args.reward_model_name_or_paths]
        
        # # Create the ensemble model using the loaded models
        # ensemble_model = reward_model_module.EnsembleRewardModel(models)
        
        # return ensemble_model
        return reward_model_module.MultiHeadRewardModel.from_pretrained(
            args.reward_model_name_or_path,
            flash_attn=args.flash_attn,
            mixed_precision=accelerator.mixed_precision,
            cache_dir=args.cache_dir,
            low_cpu_mem_usage=True,
            device_map={"": accelerator.device},
        )
=======
        models = [
            reward_model_module.RewardModel.from_pretrained(
                path,
                flash_attn=args.flash_attn,
                mixed_precision=accelerator.mixed_precision,
                cache_dir=args.cache_dir,
                low_cpu_mem_usage=True,
                device_map={"": accelerator.device},
            )
            for path in args.reward_model_name_or_paths
        ]

        # Create the ensemble model using the loaded models
        ensemble_model = reward_model_module.EnsembleRewardModel(models)

        return ensemble_model
        # return reward_model_module.MultiHeadRewardModel.from_pretrained(
        #     args.reward_model_name_or_path,
        #     flash_attn=args.flash_attn,
        #     mixed_precision=accelerator.mixed_precision,
        #     cache_dir=args.cache_dir,
        #     low_cpu_mem_usage=True,
        #     device_map={"": accelerator.device},
        # )
>>>>>>> ac823962

    # Model construction below seems convoluted, but it's made to trade time for RAM efficiency.
    # For large models, object creation could be extremely RAM intensive.
    # Especially so for multiple processes on single node, each starting off with a copy of the model.
    # General strategy is to 1) create a model, 2) move it to target device / shard it, 3) then start next model,
    # as opposed to creating all needed models on CPU first, and separately moving / sharding each.
    policy = rl_models.make_policy_with_base_model(
        args, make_generative_policy(), tokenizer
    )
    if args.init_value_with_reward:
        # Initialize value from reward model a la OAI.
        logger.warning("Initializing value model with reward model.")
        if not multi_head: 
            value_model = rl_models.make_value_with_base_model(
                args, make_reward_model().backbone_model, tokenizer
            )
        else: 
            value_model = rl_models.make_value_with_base_model(
                args, make_ensemble_reward_model().backbone_model, tokenizer
            )
    else:
        logger.warning("Initializing value model with policy model.")
        # Initialize value from policy. Works for sanity, but generally performs worse in instruction-following.
        value_model = rl_models.make_value_with_base_model(
            args, make_generative_policy(), tokenizer
        )
    actor_critic = rl_models.ActorCritic(policy=policy, value_model=value_model)
    # We cast how respond should run. It's important the dtypes be consistent with training, since a bf16
    # fine-tuned model might not work with fp16 inference.
    # Cast step below must precede accelerator.prepare(), since wrapped model might not have `respond` method.
    actor_critic = common.prepare_model_for_custom_fn(
        model=actor_critic, fn_name="respond", accelerator=accelerator
    )
    actor_critic = accelerator.prepare(actor_critic)  # noqa

    ref_policy = rl_models.make_policy_with_base_model(
        args, make_generative_policy(), tokenizer
    )
    ref_policy.requires_grad_(False)
    ref_policy = accelerator.prepare(ref_policy)  # noqa

    if not multi_head:
        reward_model = make_reward_model()
    else:
        reward_model = make_ensemble_reward_model()
    reward_model.requires_grad_(False)
    reward_model = accelerator.prepare(reward_model)

    # TODO: This is a hack to get FSDP running. Remove in the future when this is fixed.
    if accelerator.distributed_type == accelerate.DistributedType.FSDP:
        inputs = tokenizer("fsdp are you happy now??? :)" * 50, return_tensors="pt")
        inputs = {key: value.to(accelerator.device) for key, value in inputs.items()}
        actor_critic(inputs["input_ids"], inputs["attention_mask"], inputs["input_ids"])

    return dict(policy=actor_critic, ref_policy=ref_policy, reward_model=reward_model)<|MERGE_RESOLUTION|>--- conflicted
+++ resolved
@@ -535,29 +535,6 @@
 
     def make_ensemble_reward_model():
         # Assuming args.reward_model_name_or_paths is a list of paths
-<<<<<<< HEAD
-        # models = [reward_model_module.RewardModel.from_pretrained(
-        #             path,
-        #             flash_attn=args.flash_attn,
-        #             mixed_precision=accelerator.mixed_precision,
-        #             cache_dir=args.cache_dir,
-        #             low_cpu_mem_usage=True,
-        #             device_map={"": accelerator.device},
-        #         ) for path in args.reward_model_name_or_paths]
-        
-        # # Create the ensemble model using the loaded models
-        # ensemble_model = reward_model_module.EnsembleRewardModel(models)
-        
-        # return ensemble_model
-        return reward_model_module.MultiHeadRewardModel.from_pretrained(
-            args.reward_model_name_or_path,
-            flash_attn=args.flash_attn,
-            mixed_precision=accelerator.mixed_precision,
-            cache_dir=args.cache_dir,
-            low_cpu_mem_usage=True,
-            device_map={"": accelerator.device},
-        )
-=======
         models = [
             reward_model_module.RewardModel.from_pretrained(
                 path,
@@ -582,7 +559,7 @@
         #     low_cpu_mem_usage=True,
         #     device_map={"": accelerator.device},
         # )
->>>>>>> ac823962
+
 
     # Model construction below seems convoluted, but it's made to trade time for RAM efficiency.
     # For large models, object creation could be extremely RAM intensive.
