# Copyright 2023 The Alpaca Team
#
# Licensed under the Apache License, Version 2.0 (the "License");
# you may not use this file except in compliance with the License.
# You may obtain a copy of the License at
#
#     http://www.apache.org/licenses/LICENSE-2.0
#
# Unless required by applicable law or agreed to in writing, software
# distributed under the License is distributed on an "AS IS" BASIS,
# WITHOUT WARRANTIES OR CONDITIONS OF ANY KIND, either express or implied.
# See the License for the specific language governing permissions and
# limitations under the License.

import torch
import functorch

import transformers
from torch import Tensor, nn
from transformers.utils.generic import ModelOutput

from .. import common


class RewardConfig(transformers.PretrainedConfig):
    model_type = "reward_model"

    # Huggingface doesn't allow non-kwargs for `__init__`.
    def __init__(self, backbone_model_name_or_path=None, **kwargs):
        super(RewardConfig, self).__init__(**kwargs)
        self.backbone_model_name_or_path = backbone_model_name_or_path
        self._name_or_path = backbone_model_name_or_path


class EnsembleRewardModel(transformers.PreTrainedModel):
    config_class = RewardConfig

    def __init__(self, models, **kwargs):
        super(EnsembleRewardModel, self).__init__(models[0].config)

        # Use the provided pre-trained models
        self.models = models

        # Combine parameters and buffers for vmap
        self.fmodel, self.params, self.buffers = functorch.combine_state_for_ensemble(
            self.models
        )

    def forward(self, input_ids, attention_mask=None, return_dict=True, **kwargs):
        # Forward pass with vmap over models
        rewards_vmap = functorch.vmap(self.fmodel, in_dims=(0, None, None))(
            self.params, self.buffers, input_ids, attention_mask
        )

        # Rewards will have shape (num_models, batch_size)
        return rewards_vmap


class RewardModelOutput(ModelOutput):
    rewards: Tensor = None


class RewardModel(transformers.PreTrainedModel):
    config_class = RewardConfig

    def __init__(self, config: RewardConfig, **kwargs):
        super(RewardModel, self).__init__(config)
        self.backbone_model = common.make_generative_lm(
            config.backbone_model_name_or_path, **kwargs
        )
        hidden_size = common.get_transformer_hidden_size(self.backbone_model)
        reward_head = nn.Linear(hidden_size, 1)
        torch.nn.init.zeros_(reward_head.bias)
        self.reward_head = reward_head.to(next(self.backbone_model.parameters()).device)

    def forward(self, input_ids, attention_mask=None, return_dict=True, **kwargs):
        # We only compute the rewards and don't compute the logistic regression loss in this function so that it's
        # easier to use for later stages of reranking / RL training.
        try:
            model = self.backbone_model.model
        except AttributeError:
            model = self.backbone_model
            print(
                "Warning: self.backbone_model.model not found for reward model, using self.backbone_model instead"
            )

        outputs = model(
            input_ids=input_ids,
            attention_mask=attention_mask,
            return_dict=True,
            **kwargs
        )
        last_hidden_state = outputs.last_hidden_state
        last_hidden_state_at_the_end = last_hidden_state[:, -1, :]
        # TODO(lxuechen): Make returning rewards at all positions and last_hidden_state an option.
        rewards = self.reward_head(last_hidden_state_at_the_end).squeeze(-1)
        return RewardModelOutput(rewards=rewards) if return_dict else (rewards,)


class MultiHeadRewardModel(transformers.PreTrainedModel):
    config_class = RewardConfig

    def __init__(self, config: RewardConfig, num_heads: int = 4, **kwargs):
        super(MultiHeadRewardModel, self).__init__(config)
<<<<<<< HEAD
        self.num_heads = num_heads
        self.backbone_model = common.make_generative_lm(config.backbone_model_name_or_path, **kwargs)
=======
        self.backbone_model = common.make_generative_lm(
            config.backbone_model_name_or_path, **kwargs
        )
>>>>>>> ac823962
        hidden_size = common.get_transformer_hidden_size(self.backbone_model)
        reward_head = torch.nn.ModuleList(
            [nn.Linear(hidden_size, 1) for i in range(num_heads)]
        )
        for i in range(num_heads):
            torch.nn.init.zeros_(reward_head[i].bias)
        self.reward_head = reward_head.to(next(self.backbone_model.parameters()).device)

    def forward(
        self, input_ids, head_index, attention_mask=None, return_dict=True, **kwargs
    ):
        # We only compute the rewards and don't compute the logistic regression loss in this function so that it's
        # easier to use for later stages of reranking / RL training.
        outputs = self.backbone_model.model(
            input_ids=input_ids,
            attention_mask=attention_mask,
            return_dict=True,
            **kwargs
        )
        last_hidden_state = outputs.last_hidden_state
        last_hidden_state_at_the_end = last_hidden_state[:, -1, :]
        # TODO(lxuechen): Make returning rewards at all positions and last_hidden_state an option.
        rewards = self.reward_head[head_index](last_hidden_state_at_the_end).squeeze(-1)
        return RewardModelOutput(rewards=rewards) if return_dict else (rewards,)<|MERGE_RESOLUTION|>--- conflicted
+++ resolved
@@ -102,14 +102,8 @@
 
     def __init__(self, config: RewardConfig, num_heads: int = 4, **kwargs):
         super(MultiHeadRewardModel, self).__init__(config)
-<<<<<<< HEAD
         self.num_heads = num_heads
         self.backbone_model = common.make_generative_lm(config.backbone_model_name_or_path, **kwargs)
-=======
-        self.backbone_model = common.make_generative_lm(
-            config.backbone_model_name_or_path, **kwargs
-        )
->>>>>>> ac823962
         hidden_size = common.get_transformer_hidden_size(self.backbone_model)
         reward_head = torch.nn.ModuleList(
             [nn.Linear(hidden_size, 1) for i in range(num_heads)]
