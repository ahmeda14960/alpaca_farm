<<<<<<< Updated upstream
#output_dir=$1
run_number=$1
run_name=azure_sft
=======
run_name=$1
>>>>>>> Stashed changes
model_name_or_path=$3

<<<<<<< HEAD
<<<<<<< Updated upstream
#CUDA_VISIBLE_DEVICES=$run_number 
torchrun --nproc_per_node=1 --master_port=1242 examples/supervised.py \
=======
current_datetime=$(date +"%Y%m%d%H%M%S")
<<<<<<< Updated upstream
output_dir=/home/azureuser/out/1b_alpsft_${current_datetime}
=======
output_dir=/lfs/skampere1/0/ahmedah/logs/opt125m_alpsft_${current_datetime}
>>>>>>> Stashed changes

mkdir -p $output_dir

echo "Saving to $output_dir"

#CUDA_VISIBLE_DEVICES=$run_number 
<<<<<<< Updated upstream
torchrun --nproc_per_node=4 --master_port=1242 examples/supervised.py \
>>>>>>> Stashed changes
=======
current_datetime=$(date +"%Y%m%d%H%M%S")
output_dir=~/out/1b_alpsft_${current_datetime}

mkdir -p $output_dir

#CUDA_VISIBLE_DEVICES=$run_number 
torchrun --nproc_per_node=3 --master_port=1242 examples/supervised.py \
>>>>>>> ac823962
  --model_name_or_path "facebook/opt-1.3b" \
=======
CUDA_VISIBLE_DEVICES=4,5,6,7 torchrun --nproc_per_node=4 --master_port=1234 examples/supervised.py \
  --model_name_or_path "facebook/opt-125m" \
>>>>>>> Stashed changes
  --fp16 False \
  --bf16 True \
  --seed 42 \
  --dataset_name "alpaca_instructions" \
<<<<<<< HEAD
<<<<<<< Updated upstream
  --output_dir "/home/azureuser/out/alp_opt_sft" \
  --num_train_epochs 0.1 \
=======
  --output_dir $output_dir \
=======
  --output_dir "$output_dir" \
>>>>>>> ac823962
  --num_train_epochs 3 \
>>>>>>> Stashed changes
  --per_device_train_batch_size 1 \
  --per_device_eval_batch_size 4 \
  --gradient_accumulation_steps 16 \
  --eval_steps 100 \
  --save_strategy "steps" \
  --save_steps 1000000 \
  --save_total_limit 1 \
  --learning_rate 2e-5 \
  --weight_decay 0.0 \
  --warmup_ratio 0.03 \
  --lr_scheduler_type "cosine" \
  --evaluation_strategy "steps" \
  --logging_steps 10 \
  --wandb_project "alpaca_farm_debug" \
  --run_name "${run_name}" \
  --tf32 True \
  --flash_attn True \
  --model_max_length 512 \
  --ddp_timeout 1800 \
  --train_splits "sft" \
  #--fsdp "full_shard auto_wrap" \
  #--fsdp_transformer_layer_cls_to_wrap "OPTDecoderLayer" \
  <|MERGE_RESOLUTION|>--- conflicted
+++ resolved
@@ -1,61 +1,25 @@
-<<<<<<< Updated upstream
-#output_dir=$1
-run_number=$1
-run_name=azure_sft
-=======
-run_name=$1
->>>>>>> Stashed changes
-model_name_or_path=$3
 
-<<<<<<< HEAD
-<<<<<<< Updated upstream
-#CUDA_VISIBLE_DEVICES=$run_number 
-torchrun --nproc_per_node=1 --master_port=1242 examples/supervised.py \
-=======
+
+
 current_datetime=$(date +"%Y%m%d%H%M%S")
-<<<<<<< Updated upstream
-output_dir=/home/azureuser/out/1b_alpsft_${current_datetime}
-=======
+
 output_dir=/lfs/skampere1/0/ahmedah/logs/opt125m_alpsft_${current_datetime}
->>>>>>> Stashed changes
 
 mkdir -p $output_dir
 
 echo "Saving to $output_dir"
 
-#CUDA_VISIBLE_DEVICES=$run_number 
-<<<<<<< Updated upstream
-torchrun --nproc_per_node=4 --master_port=1242 examples/supervised.py \
->>>>>>> Stashed changes
-=======
-current_datetime=$(date +"%Y%m%d%H%M%S")
-output_dir=~/out/1b_alpsft_${current_datetime}
 
-mkdir -p $output_dir
 
-#CUDA_VISIBLE_DEVICES=$run_number 
-torchrun --nproc_per_node=3 --master_port=1242 examples/supervised.py \
->>>>>>> ac823962
-  --model_name_or_path "facebook/opt-1.3b" \
-=======
+
 CUDA_VISIBLE_DEVICES=4,5,6,7 torchrun --nproc_per_node=4 --master_port=1234 examples/supervised.py \
   --model_name_or_path "facebook/opt-125m" \
->>>>>>> Stashed changes
   --fp16 False \
   --bf16 True \
   --seed 42 \
   --dataset_name "alpaca_instructions" \
-<<<<<<< HEAD
-<<<<<<< Updated upstream
-  --output_dir "/home/azureuser/out/alp_opt_sft" \
-  --num_train_epochs 0.1 \
-=======
-  --output_dir $output_dir \
-=======
   --output_dir "$output_dir" \
->>>>>>> ac823962
   --num_train_epochs 3 \
->>>>>>> Stashed changes
   --per_device_train_batch_size 1 \
   --per_device_eval_batch_size 4 \
   --gradient_accumulation_steps 16 \
@@ -76,6 +40,6 @@
   --model_max_length 512 \
   --ddp_timeout 1800 \
   --train_splits "sft" \
-  #--fsdp "full_shard auto_wrap" \
-  #--fsdp_transformer_layer_cls_to_wrap "OPTDecoderLayer" \
+  --fsdp "full_shard auto_wrap" \
+  --fsdp_transformer_layer_cls_to_wrap "OPTDecoderLayer" \
   